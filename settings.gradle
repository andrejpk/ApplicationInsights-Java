/*
 * ApplicationInsights-Java
 * Copyright (c) Microsoft Corporation
 * All rights reserved.
 *
 * MIT License
 * Permission is hereby granted, free of charge, to any person obtaining a copy of this
 * software and associated documentation files (the ""Software""), to deal in the Software
 * without restriction, including without limitation the rights to use, copy, modify, merge,
 * publish, distribute, sublicense, and/or sell copies of the Software, and to permit
 * persons to whom the Software is furnished to do so, subject to the following conditions:
 * The above copyright notice and this permission notice shall be included in all copies or
 * substantial portions of the Software.
 * THE SOFTWARE IS PROVIDED *AS IS*, WITHOUT WARRANTY OF ANY KIND, EXPRESS OR IMPLIED,
 * INCLUDING BUT NOT LIMITED TO THE WARRANTIES OF MERCHANTABILITY, FITNESS FOR A PARTICULAR
 * PURPOSE AND NONINFRINGEMENT. IN NO EVENT SHALL THE AUTHORS OR COPYRIGHT HOLDERS BE LIABLE
 * FOR ANY CLAIM, DAMAGES OR OTHER LIABILITY, WHETHER IN AN ACTION OF CONTRACT, TORT OR
 * OTHERWISE, ARISING FROM, OUT OF OR IN CONNECTION WITH THE SOFTWARE OR THE USE OR OTHER
 * DEALINGS IN THE SOFTWARE.
 */

include 'ApplicationInsightsInternalLogger'

include 'instrumentation:azure-functions'
<<<<<<< HEAD
=======

include 'etw:native'
include 'etw:java'
include 'etw:etw-testapp'

include 'agent-codeless'
>>>>>>> e3731794
include 'core'
if (System.env.'COLLECTD_HOME') {
    include 'collectd'
}

include ':agent:agent-bootstrap'
include ':agent:exporter'
include ':agent:agent-tooling'
include ':agent:instrumentation'
include ':agent:agent'

// Projects for smokeTests
include ':test:smoke'
include ':test:smoke:appServers'
include ':test:smoke:appServers:Tomcat.7'
include ':test:smoke:appServers:Tomcat.8.5'
include ':test:smoke:appServers:JBossEAP.7'
include ':test:smoke:appServers:JBossEAP.6'
include ':test:smoke:appServers:Jetty.9'
include ':test:smoke:appServers:JavaSE'
include ':test:smoke:testApps'

include ':test:smoke:framework:testCore'
include ':test:smoke:framework:utils'
include ':test:smoke:framework:testCases'
include ':test:fakeIngestion:servlet'
include ':test:fakeIngestion:standalone'

include ':test:smoke:testApps:CachingCalculator'
include ':test:smoke:testApps:Cassandra'
include ':test:smoke:testApps:CoreAndFilter'
include ':test:smoke:testApps:AutoPerfCounters'
include ':test:smoke:testApps:TraceLog4j1_2'
include ':test:smoke:testApps:TraceLog4j1_2UsingAgent'
include ':test:smoke:testApps:TraceLogBack'
include ':test:smoke:testApps:TraceLogBackUsingAgent'
include ':test:smoke:testApps:TraceLog4j2'
include ':test:smoke:testApps:TraceLog4j2UsingAgent'
include ':test:smoke:testApps:TraceJavaUtilLoggingUsingAgent'
include ':test:smoke:testApps:HeartBeat'
include ':test:smoke:testApps:SpringBootTest'
// IMPORTANT: when bringing back this test, be sure to re-add it to CI TestApp variable
// this is broken because fixed rate sampling applies same percentage to all telemetry types now
// and test infra was relying on request capture always being 100% (e.g. for checking application health)
//include ':test:smoke:testApps:FixedRateSampling'
include ':test:smoke:testApps:gRPC'
include ':test:smoke:testApps:Jdbc'
include ':test:smoke:testApps:Lettuce'
include ':test:smoke:testApps:MongoDB'
include ':test:smoke:testApps:HttpClients'
//include ':test:smoke:testApps:CustomInstrumentation'
include ':test:smoke:testApps:WebAuto'
include ':test:smoke:testApps:SpringBoot1_3Auto'
include ':test:smoke:testApps:SpringBootAuto'
include ':test:smoke:testApps:WebFlux'
include ':test:smoke:testApps:JMS'
include ':test:smoke:testApps:Kafka'
include ':test:smoke:testApps:SpringCloudStream'
include ':test:smoke:testApps:Micrometer'
include ':test:smoke:testApps:ActuatorMetrics'
include ':test:smoke:testApps:SystemExit'
include ':test:smoke:testApps:VerifyShading'
include ':test:smoke:testApps:VerifyJava7'

<|MERGE_RESOLUTION|>--- conflicted
+++ resolved
@@ -22,15 +22,11 @@
 include 'ApplicationInsightsInternalLogger'
 
 include 'instrumentation:azure-functions'
-<<<<<<< HEAD
-=======
 
 include 'etw:native'
 include 'etw:java'
 include 'etw:etw-testapp'
 
-include 'agent-codeless'
->>>>>>> e3731794
 include 'core'
 if (System.env.'COLLECTD_HOME') {
     include 'collectd'

--- conflicted
+++ resolved
@@ -54,24 +54,17 @@
         expectedEntries.add("META-INF/MANIFEST\\.MF");
         expectedEntries.add("LICENSE");
         expectedEntries.add("NOTICE");
-<<<<<<< HEAD
-        expectedEntries.add("applicationinsights.appsvc.logback.xml");
-        expectedEntries.add("applicationinsights.console.logback.xml");
-        expectedEntries.add("applicationinsights.file.logback.xml");
-        expectedEntries.add("ai.sdk-version.properties");
+        expectedEntries.add("applicationinsights\\.appsvc\\.logback\\.xml");
+        expectedEntries.add("applicationinsights\\.console\\.logback\\.xml");
+        expectedEntries.add("applicationinsights\\.file\\.logback\\.xml");
+        expectedEntries.add("ai\\.sdk-version\\.properties");
+        expectedEntries.add("rp-logger-config/");
+        expectedEntries.add("rp-logger-config/user-logfile\\.appender\\.xml");
+        expectedEntries.add("rp-logger-config/diagnostics\\.appender\\.xml");
+        expectedEntries.add("rp-logger-config/etw\\.appender\\.xml");
+        expectedEntries.add("applicationinsights-java-etw-provider-x86-64\\.dll");
+        expectedEntries.add("applicationinsights-java-etw-provider-x86\\.dll");
         expectedEntries.add("auto-tooling-and-instrumentation.isolated/.*");
-=======
-        expectedEntries.add("ai.logback.xml");
-        expectedEntries.add("appsvc.ai.logback.xml");
-        expectedEntries.add("rp-logger-config/");
-        expectedEntries.add("rp-logger-config/user-logfile.appender.xml");
-        expectedEntries.add("rp-logger-config/diagnostics.appender.xml");
-        expectedEntries.add("sdk-version.properties");
-        expectedEntries.add("applicationinsights-java-etw-provider-x86-64.dll");
-        expectedEntries.add("applicationinsights-java-etw-provider-x86.dll");
-        expectedEntries.add("rp-logger-config/etw.appender.xml");
-
->>>>>>> e3731794
         JarFile jarFile = new JarFile(agentJarFile);
         List<String> unexpected = new ArrayList<>();
         for (Enumeration<JarEntry> e = jarFile.entries(); e.hasMoreElements(); ) {

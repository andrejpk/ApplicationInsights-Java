--- conflicted
+++ resolved
@@ -114,10 +114,10 @@
 
 whenPomConfigured = { p ->
     def agentArtifactId = project(":agent").jar.baseName
-<<<<<<< HEAD
     def loggerArtifactId = project(":ApplicationInsightsInternalLogger").jar.baseName
-    p.dependencies = p.dependencies.findAll { dep -> dep.artifactId != agentArtifactId && dep.artifactId != loggerArtifactId }
-=======
-    p.dependencies = p.dependencies.findAll { dep -> dep.scope == "test" || dep.artifactId != agentArtifactId }
->>>>>>> 754c76fd
+    p.dependencies = p.dependencies.findAll { dep -> dep.scope == "test" ||
+            dep.artifactId != agentArtifactId && dep.artifactId != loggerArtifactId &&
+            !(dep.groupId in ['org.apache.http', 'eu.infomas', 'org.apache.commons', 'commons-io',
+                              'com.google.guava', 'com.google.code.gson', 'org.apache.httpcomponents',
+                              'io.grpc', 'com.google.protobuf'])}
 }
/*
 * ApplicationInsights-Java
 * Copyright (c) Microsoft Corporation
 * All rights reserved.
 *
 * MIT License
 * Permission is hereby granted, free of charge, to any person obtaining a copy of this
 * software and associated documentation files (the ""Software""), to deal in the Software
 * without restriction, including without limitation the rights to use, copy, modify, merge,
 * publish, distribute, sublicense, and/or sell copies of the Software, and to permit
 * persons to whom the Software is furnished to do so, subject to the following conditions:
 * The above copyright notice and this permission notice shall be included in all copies or
 * substantial portions of the Software.
 * THE SOFTWARE IS PROVIDED *AS IS*, WITHOUT WARRANTY OF ANY KIND, EXPRESS OR IMPLIED,
 * INCLUDING BUT NOT LIMITED TO THE WARRANTIES OF MERCHANTABILITY, FITNESS FOR A PARTICULAR
 * PURPOSE AND NONINFRINGEMENT. IN NO EVENT SHALL THE AUTHORS OR COPYRIGHT HOLDERS BE LIABLE
 * FOR ANY CLAIM, DAMAGES OR OTHER LIABILITY, WHETHER IN AN ACTION OF CONTRACT, TORT OR
 * OTHERWISE, ARISING FROM, OUT OF OR IN CONNECTION WITH THE SOFTWARE OR THE USE OR OTHER
 * DEALINGS IN THE SOFTWARE.
 */
plugins {
    id 'com.github.johnrengelman.shadow' version '2.0.1'
}

apply from: "$buildScriptsDir/common-java.gradle"
apply from: "$buildScriptsDir/publishing.gradle"

<<<<<<< HEAD
boolean skipWinNative = (System.properties['skipWinNative'] ?: 'false').toBoolean()
if (skipWinNative) {
    logger.warn 'Windows native components will not be built: skipWinNative=true'
=======
import org.apache.tools.ant.taskdefs.condition.Os

if (Os.isFamily(Os.FAMILY_WINDOWS)) {
    apply from: "native.gradle"
>>>>>>> e17a2f9e
} else {
    if (System.env.WINDIR) {
        apply from: "native.gradle"
    } else {
        logger.warn("Native binaries build is only supported on Windows systems; native components will not be built.")
    }
}

import com.microsoft.applicationinsights.build.tasks.PropsFileGen

archivesBaseName = 'applicationinsights-core'

dependencies {
    provided (project(':agent')) { transitive = false }
    compile ([group: 'eu.infomas', name: 'annotation-detector', version: '3.0.5'])
    compile ([group: 'commons-io', name: 'commons-io', version: '2.6' ])
    compile ([group: 'org.apache.commons', name: 'commons-lang3', version: '3.7'])
    compile ([group: 'org.apache.httpcomponents', name: 'httpclient', version: '4.5.3'])
    compile ([group: 'com.google.guava', name: 'guava', version: '20.0'])
    testCompile group: 'junit', name: 'junit', version: '4.12'
    testCompile group: 'org.mockito', name: 'mockito-all', version: '1.10.19'
    testCompile group: 'com.google.code.gson', name: 'gson', version: '2.8.2'
}

shadowJar {
    classifier=''
    relocate 'org.apache.http', 'com.microsoft.applicationinsights.core.dependencies.http'
    relocate 'eu.infomas.annotation', 'com.microsoft.applicationinsights.core.dependencies.annotation'
    relocate 'org.apache.commons', 'com.microsoft.applicationinsights.core.dependencies.apachecommons'
    relocate 'com.google.common', 'com.microsoft.applicationinsights.core.dependencies.googlecommon'
    relocate 'javax.annotation', 'com.microsoft.applicationinsights.core.dependencies.javaxannotation'
}

jar {
    dependsOn shadowJar
    enabled = false
}

def sdkVersionFileDir = "$project.buildDir/src/generated/main/resources"
task generateVersionProperties(type: PropsFileGen) {
    targetFile = new File(sdkVersionFileDir, "sdk-version.properties")
    property "version", project.version
}

processResources.dependsOn generateVersionProperties

sourceSets {
    main {
        resources {
            srcDir sdkVersionFileDir
        }
    }
}

// region Publishing properties

projectPomName = project.msftAppInsights + " Java SDK Core"
projectPomDescription = "This is the core module of " + project.msftAppInsightsJavaSdk

whenPomConfigured = { p ->
    def agentArtifactId = project(":agent").jar.baseName
    p.dependencies = p.dependencies.findAll { dep -> dep.artifactId != agentArtifactId }
    writePomToArtifactsDirectory(p, project.name)
}

// endregion Publishing properties<|MERGE_RESOLUTION|>--- conflicted
+++ resolved
@@ -25,18 +25,13 @@
 apply from: "$buildScriptsDir/common-java.gradle"
 apply from: "$buildScriptsDir/publishing.gradle"
 
-<<<<<<< HEAD
+import org.apache.tools.ant.taskdefs.condition.Os
+
 boolean skipWinNative = (System.properties['skipWinNative'] ?: 'false').toBoolean()
 if (skipWinNative) {
     logger.warn 'Windows native components will not be built: skipWinNative=true'
-=======
-import org.apache.tools.ant.taskdefs.condition.Os
-
-if (Os.isFamily(Os.FAMILY_WINDOWS)) {
-    apply from: "native.gradle"
->>>>>>> e17a2f9e
 } else {
-    if (System.env.WINDIR) {
+    if (Os.isFamily(Os.FAMILY_WINDOWS)) {
         apply from: "native.gradle"
     } else {
         logger.warn("Native binaries build is only supported on Windows systems; native components will not be built.")

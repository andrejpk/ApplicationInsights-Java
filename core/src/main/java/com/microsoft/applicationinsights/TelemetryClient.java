--- conflicted
+++ resolved
@@ -250,18 +250,9 @@
 
         MetricTelemetry mt = new MetricTelemetry(name, value);
         mt.setCount(sampleCount);
-<<<<<<< HEAD
-        if (sampleCount > 1) {
             mt.setMin(min);
             mt.setMax(max);
-            mt.setStandardDeviation(0.0);
-        }
-
-=======
-        mt.setMin(min);
-        mt.setMax(max);
         mt.setStandardDeviation(stdDev);
->>>>>>> efc406ba
         if (properties != null && properties.size() > 0) {
             MapUtil.copy(properties, mt.getProperties());
         }
